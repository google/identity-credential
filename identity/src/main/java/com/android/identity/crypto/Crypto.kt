--- conflicted
+++ resolved
@@ -525,19 +525,6 @@
      * @param additionalExtensions additional extensions to put into the certificate.
      */
     @JvmStatic
-<<<<<<< HEAD
-    fun createX509v3Certificate(
-        publicKey: EcPublicKey,
-        signingKey: EcPrivateKey,
-        signatureAlgorithm: Algorithm,
-        serial: String,
-        subject: String,
-        issuer: String,
-        validFrom: Instant,
-        validUntil: Instant,
-        extensions: List<X509v3Extension>
-    ): Certificate {
-=======
     fun createX509v3Certificate(publicKey: EcPublicKey,
                                 signingKey: EcPrivateKey,
                                 signingKeyCertificate: Certificate?,
@@ -549,7 +536,6 @@
                                 validUntil: Instant,
                                 options: Set<CreateCertificateOption>,
                                 additionalExtensions: List<X509v3Extension>): Certificate {
->>>>>>> ca3b5541
         val signatureAlgorithmString = when (signatureAlgorithm) {
             Algorithm.ES256 -> "SHA256withECDSA"
             Algorithm.ES384 -> "SHA384withECDSA"
@@ -568,10 +554,7 @@
         }
         val certSigningKeyJava = signingKey.javaPrivateKey
 
-<<<<<<< HEAD
-=======
         val publicKeyJava = publicKey.javaPublicKey
->>>>>>> ca3b5541
         val certBuilder = JcaX509v3CertificateBuilder(
             X500Name(issuer),
             BigInteger(serial),
@@ -580,9 +563,6 @@
             X500Name(subject),
             publicKeyJava
         )
-<<<<<<< HEAD
-        extensions.forEach { extension ->
-=======
         if (options.contains(CreateCertificateOption.INCLUDE_SUBJECT_KEY_IDENTIFIER)) {
             certBuilder.addExtension(
                 Extension.subjectKeyIdentifier,
@@ -609,8 +589,7 @@
                 AuthorityKeyIdentifier(subjectKeyIdentifier.keyIdentifier)
             )
         }
-        additionalExtensions.forEach() { extension ->
->>>>>>> ca3b5541
+        additionalExtensions.forEach { extension ->
             certBuilder.addExtension(
                 ASN1ObjectIdentifier(extension.oid),
                 extension.isCritical,
