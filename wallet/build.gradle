--- conflicted
+++ resolved
@@ -70,12 +70,10 @@
     implementation libs.androidx.navigation.compose
     implementation libs.bundles.androidx.crypto
     implementation libs.compose.runtime.livedata
-<<<<<<< HEAD
 
     implementation libs.gson // for parcelables
-=======
+
     implementation libs.kotlinx.datetime
->>>>>>> e1119a77
     debugImplementation libs.compose.icons
 
     implementation libs.net.sf.scuba.scuba.sc.android
