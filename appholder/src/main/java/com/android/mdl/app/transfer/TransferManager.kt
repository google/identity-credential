package com.android.mdl.app.transfer

import android.annotation.SuppressLint
import android.content.Context
import android.graphics.Bitmap
import android.graphics.Color.BLACK
import android.graphics.Color.WHITE
import android.net.Uri
import android.nfc.cardemulation.HostApduService
import android.os.Build
import android.util.Log
import android.util.Base64
import android.view.View
import android.widget.ImageView
import androidx.biometric.BiometricPrompt
import androidx.core.content.ContextCompat
import androidx.core.util.component1
import androidx.core.util.component2
import androidx.lifecycle.LiveData
import androidx.lifecycle.MutableLiveData
import com.android.identity.*
import com.android.identity.DeviceRequestParser.DeviceRequest
import com.android.mdl.app.document.Document
import com.android.mdl.app.documentdata.RequestMdl
import com.android.mdl.app.documentdata.RequestMicovAtt
import com.android.mdl.app.documentdata.RequestMicovVtr
import com.android.mdl.app.documentdata.RequestMvr
import com.android.mdl.app.util.DocumentData
import com.android.mdl.app.util.FormatUtil
import com.android.mdl.app.util.PreferencesHelper
import com.android.mdl.app.util.TransferStatus
import com.google.zxing.BarcodeFormat
import com.google.zxing.MultiFormatWriter
import com.google.zxing.WriterException
import com.google.zxing.common.BitMatrix
import java.util.*
import java.util.concurrent.Executor
import kotlin.collections.ArrayList


class TransferManager private constructor(private val context: Context) {

    companion object {
        private const val LOG_TAG = "TransferManager"

        @SuppressLint("StaticFieldLeak")
        @Volatile
        private var instance: TransferManager? = null

        fun getInstance(context: Context) =
            instance ?: synchronized(this) {
                instance ?: TransferManager(context).also { instance = it }
            }
    }

    private var store: IdentityCredentialStore? = null
    private var session: PresentationSession? = null
    private var qrEngagement: QrEngagementHelper? = null
    private var nfcEngagement: NfcEngagementHelper? = null
    private var presentation: PresentationHelper? = null
    private var hasStarted = false
    private var isTranscriptSet: Boolean = false

    private var hostApduService : HostApduService? = null

    private val nfcApduRouter : NfcApduRouter = object :
        NfcApduRouter() {
        override fun sendResponseApdu(responseApdu: ByteArray) {
            hostApduService!!.sendResponseApdu(responseApdu)
        }
    }


    var requestBytes: ByteArray? = null
        private set
    private var transferStatusLd = MutableLiveData<TransferStatus>()

    fun getTransferStatus(): LiveData<TransferStatus> = transferStatusLd

    fun initiate() {

        // Create identity credential store from hardware or software implementation depending on
        // what was used to store the first document on this device.
        store = if (PreferencesHelper.isHardwareBacked(context))
            IdentityCredentialStore.getHardwareInstance(context)
                ?: IdentityCredentialStore.getKeystoreInstance(context,
                    PreferencesHelper.getKeystoreBackedStorageLocation(context))
        else
            IdentityCredentialStore.getKeystoreInstance(context,
                PreferencesHelper.getKeystoreBackedStorageLocation(context))

        session = store?.createPresentationSession(
            IdentityCredentialStore.CIPHERSUITE_ECDHE_HKDF_ECDSA_WITH_AES_256_GCM_SHA256)
    }

    @Throws(IllegalStateException::class)
    fun startPresentation() {
        if (hasStarted)
            throw IllegalStateException("Transfer has already started.")

        // Get an instance of the presentation based on the document
        initiate()

        nfcEngagement = NfcEngagementHelper(context,
            session!!,
            getConnectionMethods(),
            getConnectionOptions(),
            nfcApduRouter,
            nfcEngagementListener, context.mainExecutor())
    }

    fun startPresentationReverseEngagement(reverseEngagementUri: String,
                                           originInfos : List<OriginInfo>) {
        if (hasStarted) {
            throw IllegalStateException("Transfer has already started.")
        }

        initiate()

        val uri = Uri.parse(reverseEngagementUri)
        if (!uri.scheme.equals("mdoc")) {
            throw IllegalStateException("Only supports mdoc URIs")
        }
        val encodedReaderEngagement = Base64.decode(uri.encodedSchemeSpecificPart,
            Base64.URL_SAFE or Base64.NO_PADDING)
        val engagement = EngagementParser(encodedReaderEngagement).parse()
        if (engagement.connectionMethods.size == 0) {
            throw IllegalStateException("No connection methods in engagement")
        }

        // For now, just pick the first transport
        val connectionMethod = engagement.connectionMethods[0]
        Log.d(LOG_TAG, "Using connection method " + connectionMethod)

        val transport = connectionMethod.createDataTransport(context, getConnectionOptions())

        val builder = PresentationHelper.Builder(context,
            presentationListener,
            context.mainExecutor(),
            session!!)
            .useReverseEngagement(transport, encodedReaderEngagement, originInfos)
        presentation = builder.build()
        presentation?.setSendSessionTerminationMessage(true)
        hasStarted = true

    }

    fun startQrEngagement() {
        qrEngagement = QrEngagementHelper(context,
            session!!,
            getConnectionMethods(),
            getConnectionOptions(),
            nfcApduRouter,
            qrEngagementListener, context.mainExecutor())
    }

    private fun getConnectionOptions(): DataTransportOptions {
        val builder = DataTransportOptions.Builder()
            .setBleUseL2CAP(PreferencesHelper.isBleL2capEnabled(context))
            .setBleClearCache(PreferencesHelper.isBleClearCacheEnabled(context))
        return builder.build()
    }

    private fun getConnectionMethods(): List<ConnectionMethod> {
        var connectionMethods = ArrayList<ConnectionMethod>()
        if (PreferencesHelper.isBleDataRetrievalEnabled(context)) {
            connectionMethods.add(ConnectionMethodBle(
                false,
                true,
                null,
                UUID.randomUUID()))
        }
        if (PreferencesHelper.isBleDataRetrievalPeripheralModeEnabled(context)) {
            connectionMethods.add(ConnectionMethodBle(
                true,
                false,
                UUID.randomUUID(),
                null))
        }
        if (PreferencesHelper.isWifiDataRetrievalEnabled(context)) {
            connectionMethods.add(ConnectionMethodWifiAware(
                null,
                OptionalLong.empty(),
                OptionalLong.empty(),
                null))
        }
        if (PreferencesHelper.isNfcDataRetrievalEnabled(context)) {
            // TODO: Add API to ConnectionMethodNfc to get sizes appropriate for the device
            connectionMethods.add(ConnectionMethodNfc(
                0xffff,
                0x10000));
        }
<<<<<<< HEAD

        return DataRetrievalListenerConfiguration.Builder()
            .setBleEnabled(bleOptions != 0)
            .setBleDataRetrievalOptions(bleOptions)
            .setWifiAwareEnabled(PreferencesHelper.isWifiDataRetrievalEnabled(context))
            .setNfcEnabled(PreferencesHelper.isNfcDataRetrievalEnabled(context))
            .build()
=======
        return connectionMethods
>>>>>>> c0620826
    }

    private val qrEngagementListener: QrEngagementHelper.Listener = object :
        QrEngagementHelper.Listener {

        override fun onDeviceEngagementReady() {
            transferStatusLd.value = TransferStatus.QR_ENGAGEMENT_READY
        }

        override fun onDeviceConnecting() {
            transferStatusLd.value = TransferStatus.CONNECTING
        }

        override fun onDeviceConnected(transport: DataTransport) {
            if (presentation != null) {
                Log.i(LOG_TAG, "OnDeviceConnected for QR engagement: ignoring since we already have a presentation")
                return
            }

            // OK, we got a connection via a QR transport, fire up PresentationHelper!
            Log.d(LOG_TAG, "onDeviceConnected via QR: nfcEngagement=${nfcEngagement} qrEngagement=${qrEngagement}")
            val builder = PresentationHelper.Builder(context,
                presentationListener,
                context.mainExecutor(),
                session!!)
            builder.useForwardEngagement(transport, qrEngagement!!.deviceEngagement, qrEngagement!!.handover)
            presentation = builder.build()
            presentation?.setSendSessionTerminationMessage(true)
            hasStarted = true

            // Shut down all engagement
            qrEngagement?.close()
            qrEngagement = null
            nfcEngagement?.close()
            nfcEngagement = null

            transferStatusLd.value = TransferStatus.CONNECTED
        }

        override fun onError(error: Throwable) {
            Log.e(LOG_TAG, "QR onError: ${error.message}")
            transferStatusLd.value = TransferStatus.ERROR
        }
    }

    private val nfcEngagementListener: NfcEngagementHelper.Listener = object :
        NfcEngagementHelper.Listener {

        override fun onDeviceConnecting() {
            transferStatusLd.value = TransferStatus.CONNECTING
        }

        override fun onDeviceConnected(transport: DataTransport) {
            if (presentation != null) {
                Log.i(LOG_TAG, "OnDeviceConnected for NFC engagement: ignoring since we already have a presentation")
                return
            }

            // OK, we got a connection via a NFC transport, fire up PresentationHelper!
            Log.d(LOG_TAG, "onDeviceConnected via NFC: nfcEngagement=${nfcEngagement} qrEngagement=${qrEngagement}")
            val builder = PresentationHelper.Builder(context,
                presentationListener,
                context.mainExecutor(),
                session!!)
            builder.useForwardEngagement(transport, nfcEngagement!!.deviceEngagement, nfcEngagement!!.handover)
            // This _could_ be NFC data retrieval using QR code engagement, so also pass QR
            // engagement as an alternative way to engage.
            builder.addAlternateForwardEngagement(qrEngagement?.deviceEngagement, qrEngagement?.handover)
            presentation = builder.build()
            presentation?.setSendSessionTerminationMessage(true)
            hasStarted = true

            // Shut down all engagement
            qrEngagement?.close()
            qrEngagement = null
            nfcEngagement?.close()
            nfcEngagement = null

            transferStatusLd.value = TransferStatus.CONNECTED
        }

        override fun onError(error: Throwable) {
            Log.e(LOG_TAG, "NFC onError: ${error.message}")
            transferStatusLd.value = TransferStatus.ERROR
        }
    }

    private val presentationListener: PresentationHelper.Listener = object :
        PresentationHelper.Listener {

        override fun onDeviceRequest(deviceRequestBytes: ByteArray) {
            requestBytes = deviceRequestBytes
            transferStatusLd.value = TransferStatus.REQUEST
        }

        override fun onDeviceDisconnected(transportSpecificTermination: Boolean) {
            transferStatusLd.value = TransferStatus.DISCONNECTED
        }

        override fun onError(error: Throwable) {
            Log.e(LOG_TAG, "onError: ${error.message}")
            transferStatusLd.value = TransferStatus.ERROR
        }
    }

    private fun Context.mainExecutor(): Executor {
        return if (Build.VERSION.SDK_INT >= Build.VERSION_CODES.P) {
            mainExecutor
        } else {
            ContextCompat.getMainExecutor(context)
        }
    }

    fun getDeviceEngagementQrCode(): View {
        val deviceEngagementForQrCode = qrEngagement!!.deviceEngagementUriEncoded
        val qrCodeBitmap = encodeQRCodeAsBitmap(deviceEngagementForQrCode)
        val qrCodeView = ImageView(context)
        qrCodeView.setImageBitmap(qrCodeBitmap)

        return qrCodeView
    }

    private fun encodeQRCodeAsBitmap(str: String): Bitmap {
        val width = 800
        val result: BitMatrix = try {
            MultiFormatWriter().encode(
                str,
                BarcodeFormat.QR_CODE, width, width, null
            )
        } catch (e: WriterException) {
            throw java.lang.IllegalArgumentException(e)
        }
        val w = result.width
        val h = result.height
        val pixels = IntArray(w * h)
        for (y in 0 until h) {
            val offset = y * w
            for (x in 0 until w) {
                pixels[offset + x] = if (result[x, y]) BLACK else WHITE
            }
        }
        val bitmap = Bitmap.createBitmap(w, h, Bitmap.Config.ARGB_8888)
        bitmap.setPixels(pixels, 0, width, 0, 0, w, h)
        return bitmap
    }

    fun nfcProcessCommandApdu(service: HostApduService, aid: ByteArray, commandApdu: ByteArray) {
        hostApduService = service
        nfcApduRouter.addReceivedApdu(aid, commandApdu)
    }

    fun nfcOnDeactivated(service: HostApduService, aid: ByteArray, reason: Int) {
        nfcApduRouter.addDeactivated(aid, reason)
    }

    @Throws(IllegalStateException::class)
    fun addDocumentToResponse(
        credentialName: String,
        docType: String,
        issuerSignedEntriesToRequest: MutableMap<String, Collection<String>>,
        response: DeviceResponseGenerator,
        readerAuth: ByteArray?,
        requestMessage: ByteArray?
    ): Boolean {
        session?.let {
            val credentialDataRequestBuilder = CredentialDataRequest.Builder()
                .setIssuerSignedEntriesToRequest(issuerSignedEntriesToRequest)
                .setAllowUsingExhaustedKeys(true)
                .setAllowUsingExpiredKeys(true)
            if (readerAuth != null && requestMessage != null) {
                credentialDataRequestBuilder.setReaderSignature(readerAuth)
                credentialDataRequestBuilder.setRequestMessage(requestMessage)
            }
            it.getCredentialData(
                credentialName,
                credentialDataRequestBuilder.build()
            )?.let { c ->
                try {
                    if (c.deviceSignedEntries.isUserAuthenticationNeeded ||
                        c.issuerSignedEntries.isUserAuthenticationNeeded
                    ) {
                        return true
                    }
                    val staticAuthData: ByteArray = c.staticAuthenticationData
                    val (first1, second1) = Utility.decodeStaticAuthData(staticAuthData)

                    Log.d(LOG_TAG, "StaticAuthData " + FormatUtil.encodeToString(staticAuthData))
                    response.addDocument(
                        docType,
                        c,
                        first1,
                        second1
                    )
                } catch (e: IllegalArgumentException) {
                    e.printStackTrace()
                } catch (e: NoAuthenticationKeyAvailableException) {
                    e.printStackTrace()
                } catch (e: InvalidReaderSignatureException) {
                    e.printStackTrace()
                } catch (e: EphemeralPublicKeyNotFoundException) {
                    e.printStackTrace()
                } catch (e: InvalidRequestMessageException) {
                    e.printStackTrace()
                }
            }
        }
        return false
    }

    fun destroy() {
        requestBytes = null
        store = null
        qrEngagement = null
        nfcEngagement = null
        presentation = null
        session = null
        isTranscriptSet = false
    }

    fun stopPresentation(
        sendSessionTerminationMessage: Boolean,
        useTransportSpecificSessionTermination: Boolean
    ) {
        presentation?.setSendSessionTerminationMessage(sendSessionTerminationMessage)
        try {
            if (presentation?.isTransportSpecificTerminationSupported == true && useTransportSpecificSessionTermination) {
                presentation?.setUseTransportSpecificSessionTermination(true)
            }
        } catch (e: IllegalStateException) {
            Log.e(LOG_TAG, "Error ignored.", e)
        }
        disconnect()
    }

    fun disconnect() {
        try {
            qrEngagement?.close()
        } catch (e: RuntimeException) {
            Log.e(LOG_TAG, "Error ignored closing qrEngagement", e)
        }
        try {
            nfcEngagement?.close()
        } catch (e: RuntimeException) {
            Log.e(LOG_TAG, "Error ignored closing nfcEngagement", e)
        }
        try {
            presentation?.disconnect()
        } catch (e: RuntimeException) {
            Log.e(LOG_TAG, "Error ignored closing presentation", e)
        }
        transferStatusLd = MutableLiveData<TransferStatus>()
        destroy()
        hasStarted = false
    }

    fun getCryptoObject(): BiometricPrompt.CryptoObject? {
        try {
            return session?.cryptoObject
        } catch (e: RuntimeException) {
            // Error when device doesn't have secure unlock
            Log.e(LOG_TAG, "getCryptoObject: ${e.message}")
        }
        return null
    }

    fun sendResponse(deviceResponse: ByteArray) {
        val progressListener: (Long, Long) -> Unit = { progress, max ->
            Log.d(LOG_TAG, "Progress: $progress of $max")
            if (progress == max) {
                Log.d(LOG_TAG, "Completed...")
                // We could for example force a disconnect here
                //presentation?.setSendSessionTerminationMessage(true)
                //presentation?.disconnect()
            }
        }
        presentation?.sendDeviceResponse(deviceResponse, progressListener, context.mainExecutor())
    }

    fun getDeviceRequest(): DeviceRequest {
        requestBytes?.let { rb ->
            presentation?.let { p ->
                val parser = DeviceRequestParser()
                parser.setSessionTranscript(p.sessionTranscript)
                parser.setDeviceRequest(rb)
                return parser.parse()
            } ?: throw IllegalStateException("Presentation is null")
        } ?: throw IllegalStateException("Request not received")
    }

    fun readDocumentEntries(document: Document): CredentialDataResult.Entries? {
        // Request all data items based on doctype
        val entriesToRequest = if (DocumentData.MDL_DOCTYPE == document.docType) {
            RequestMdl.getFullItemsToRequest()
        } else if (DocumentData.MVR_DOCTYPE == document.docType) {
            RequestMvr.getFullItemsToRequest()
        } else if (DocumentData.MICOV_DOCTYPE == document.docType) {
            RequestMicovAtt.getFullItemsToRequest().plus(RequestMicovVtr.getFullItemsToRequest())
        } else {
            throw IllegalArgumentException("Invalid docType to create request details ${document.docType}")
        }

        val credentialRequest = CredentialDataRequest.Builder()
            .setIncrementUseCount(false)
            .setIssuerSignedEntriesToRequest(entriesToRequest)
            .build()

        if (!isTranscriptSet) {
            session?.setSessionTranscript(byteArrayOf(0))
            isTranscriptSet = true
        }

        // It can display data if user consent is not required
        val credentialData = session?.getCredentialData(document.identityCredentialName, credentialRequest)
        return credentialData?.issuerSignedEntries
    }
}<|MERGE_RESOLUTION|>--- conflicted
+++ resolved
@@ -190,17 +190,7 @@
                 0xffff,
                 0x10000));
         }
-<<<<<<< HEAD
-
-        return DataRetrievalListenerConfiguration.Builder()
-            .setBleEnabled(bleOptions != 0)
-            .setBleDataRetrievalOptions(bleOptions)
-            .setWifiAwareEnabled(PreferencesHelper.isWifiDataRetrievalEnabled(context))
-            .setNfcEnabled(PreferencesHelper.isNfcDataRetrievalEnabled(context))
-            .build()
-=======
         return connectionMethods
->>>>>>> c0620826
     }
 
     private val qrEngagementListener: QrEngagementHelper.Listener = object :
